[package]
name = "tungstenite"
description = "Lightweight stream-based WebSocket implementation"
categories = ["web-programming::websocket", "network-programming"]
keywords = ["websocket", "io", "web"]
authors = ["Alexey Galakhov"]
license = "MIT/Apache-2.0"
readme = "README.md"
homepage = "https://github.com/snapview/tungstenite-rs"
documentation = "https://docs.rs/tungstenite/0.5.4"
repository = "https://github.com/snapview/tungstenite-rs"
version = "0.5.4"

[features]
default = ["tls"]
tls = ["native-tls"]

[dependencies]
base64 = "0.9.2"
byteorder = "1.2.3"
bytes = "0.4.8"
httparse = "1.3.1"
# Required until input_buffer has new version published with Debug derive fix present
input_buffer = { git = "https://github.com/snapview/input_buffer" }
<<<<<<< HEAD
log = "0.4.1"
rand = "0.4.2"
sha-1 = "0.7"
url = "1.5.1"
utf-8 = "0.7.1"
=======
log = "0.4.2"
rand = "0.5.2"
sha1 = "0.4.0"
url = "1.7.0"
utf-8 = "0.7.2"
>>>>>>> 1c57f0f2

[dependencies.native-tls]
optional = true
version = "0.2"

[dev-dependencies]
env_logger = "0.5.3"<|MERGE_RESOLUTION|>--- conflicted
+++ resolved
@@ -22,19 +22,11 @@
 httparse = "1.3.1"
 # Required until input_buffer has new version published with Debug derive fix present
 input_buffer = { git = "https://github.com/snapview/input_buffer" }
-<<<<<<< HEAD
-log = "0.4.1"
-rand = "0.4.2"
-sha-1 = "0.7"
-url = "1.5.1"
-utf-8 = "0.7.1"
-=======
 log = "0.4.2"
 rand = "0.5.2"
-sha1 = "0.4.0"
+sha-1 = "0.7"
 url = "1.7.0"
 utf-8 = "0.7.2"
->>>>>>> 1c57f0f2
 
 [dependencies.native-tls]
 optional = true
